<<<<<<< HEAD
/**
 * @preserve Copyright (c) 2010-2011, CloudMade, Vladimir Agafonkin
 * Leaflet is a modern BSD-licensed JavaScript library for interactive maps. 
 * See http://leaflet.cloudmade.com for more information.
 */

/*global L*/ /*jslint browser: true, sloppy: true, vars: true, nomen: true, plusplus: true */
=======
>>>>>>> 80048bdd

(function (root) {
	root.L = {
		VERSION: '0.3',

		ROOT_URL: root.L_ROOT_URL || (function () {
			var scripts = document.getElementsByTagName('script'),
				leafletRe = /\/?leaflet[\-\._]?([\w\-\._]*)\.js\??/;

			var i, len, src, matches;

			for (i = 0, len = scripts.length; i < len; i++) {
				src = scripts[i].src;
				matches = src.match(leafletRe);

				if (matches) {
					if (matches[1] === 'include') {
						return '../../dist/';
					}
					return src.replace(leafletRe, '') + '/';
				}
			}
			return '';
		}()),

		noConflict: function () {
			root.L = this._originalL;
			return this;
		},

		_originalL: root.L
	};
}(this));
<|MERGE_RESOLUTION|>--- conflicted
+++ resolved
@@ -1,43 +1,33 @@
-<<<<<<< HEAD
-/**
- * @preserve Copyright (c) 2010-2011, CloudMade, Vladimir Agafonkin
- * Leaflet is a modern BSD-licensed JavaScript library for interactive maps. 
- * See http://leaflet.cloudmade.com for more information.
- */
-
-/*global L*/ /*jslint browser: true, sloppy: true, vars: true, nomen: true, plusplus: true */
-=======
->>>>>>> 80048bdd
-
-(function (root) {
-	root.L = {
-		VERSION: '0.3',
-
-		ROOT_URL: root.L_ROOT_URL || (function () {
-			var scripts = document.getElementsByTagName('script'),
-				leafletRe = /\/?leaflet[\-\._]?([\w\-\._]*)\.js\??/;
-
-			var i, len, src, matches;
-
-			for (i = 0, len = scripts.length; i < len; i++) {
-				src = scripts[i].src;
-				matches = src.match(leafletRe);
-
-				if (matches) {
-					if (matches[1] === 'include') {
-						return '../../dist/';
-					}
-					return src.replace(leafletRe, '') + '/';
-				}
-			}
-			return '';
-		}()),
-
-		noConflict: function () {
-			root.L = this._originalL;
-			return this;
-		},
-
-		_originalL: root.L
-	};
-}(this));
+
+(function (root) {
+	root.L = {
+		VERSION: '0.3',
+
+		ROOT_URL: root.L_ROOT_URL || (function () {
+			var scripts = document.getElementsByTagName('script'),
+				leafletRe = /\/?leaflet[\-\._]?([\w\-\._]*)\.js\??/;
+
+			var i, len, src, matches;
+
+			for (i = 0, len = scripts.length; i < len; i++) {
+				src = scripts[i].src;
+				matches = src.match(leafletRe);
+
+				if (matches) {
+					if (matches[1] === 'include') {
+						return '../../dist/';
+					}
+					return src.replace(leafletRe, '') + '/';
+				}
+			}
+			return '';
+		}()),
+
+		noConflict: function () {
+			root.L = this._originalL;
+			return this;
+		},
+
+		_originalL: root.L
+	};
+}(this));